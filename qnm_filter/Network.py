--- conflicted
+++ resolved
@@ -168,11 +168,7 @@
         Length of truncated data array
         """
         n_dict = {}
-<<<<<<< HEAD
-        for ifo, data in self.time_data.items():
-=======
         for ifo, data in self.conditioned_data.items():
->>>>>>> b2a7db07
             n_dict[ifo] = int(round(self.window_width/data.time_interval))
         if len(set(n_dict.values())) > 1:
             raise ValueError("Detectors have different sampling rates")
@@ -212,6 +208,7 @@
         for ifo, data in unconditioned_data.items():
             t0 = self.start_times[ifo]
             self.conditioned_data[ifo] = data.condition(t0=t0, **kwargs)
+
 
     def compute_acfs(self, attr_name, **kws) -> None:
         """Compute ACFs with data named `attr_name`.
